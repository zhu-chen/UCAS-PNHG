"""
Transformer编码器 - 与原作者实现一致
PENS框架中的新闻正文编码器，包含双层位置编码和多头自注意力
"""

import torch
import torch.nn as nn
import torch.nn.functional as F
import math
from typing import Optional, Tuple


class PositionalEmbedding(nn.Module):
    
    def __init__(self, d_model: int = 300):
        super().__init__()
        self.d_model = d_model
        
    def forward(self, x):
        batch_size, seq_len, d_model = x.size()
        device = x.device
        
        # 创建位置编码
        pe = torch.zeros(seq_len, d_model, device=device)
        position = torch.arange(0, seq_len, device=device).unsqueeze(1).float()
        
        div_term = torch.exp(torch.arange(0, d_model, 2, device=device).float() *
                            -(math.log(10000.0) / d_model))
        
        pe[:, 0::2] = torch.sin(position * div_term)
        pe[:, 1::2] = torch.cos(position * div_term)
        
        # 扩展到batch维度
        pe = pe.unsqueeze(0).expand(batch_size, -1, -1)
        
        return pe


class MultiHeadAttention(nn.Module):
    
    def __init__(self, d_model: int = 300, n_heads: int = 20, d_k: int = 20, d_v: int = 20):
        super().__init__()
        self.d_model = d_model
        self.n_heads = n_heads
        self.d_k = d_k
        self.d_v = d_v
        
        self.W_Q = nn.Linear(d_model, d_k * n_heads)
        self.W_K = nn.Linear(d_model, d_k * n_heads)
        self.W_V = nn.Linear(d_model, d_v * n_heads)
        
        self._initialize_weights()
    
    def _initialize_weights(self):
        for m in self.modules():
            if isinstance(m, nn.Linear):
                nn.init.xavier_uniform_(m.weight, gain=1)
    
    def forward(self, Q, K, V, attn_mask=None):
        max_len = Q.size(1)
        batch_size = Q.size(0)
        
        q_s = self.W_Q(Q).view(batch_size, -1, self.n_heads, self.d_k).transpose(1, 2)
        k_s = self.W_K(K).view(batch_size, -1, self.n_heads, self.d_k).transpose(1, 2)
        v_s = self.W_V(V).view(batch_size, -1, self.n_heads, self.d_v).transpose(1, 2)
        
        if attn_mask is not None:
            attn_mask = attn_mask.unsqueeze(1).expand(batch_size, max_len, max_len)
            attn_mask = attn_mask.unsqueeze(1).repeat(1, self.n_heads, 1, 1)
        
        # Scaled dot-product attention
        scores = torch.matmul(q_s, k_s.transpose(-2, -1)) / math.sqrt(self.d_k)
        
        if attn_mask is not None:
            scores = scores.masked_fill(attn_mask == 0, -1e9)
        
        attn = F.softmax(scores, dim=-1)
        context = torch.matmul(attn, v_s)
        
        context = context.transpose(1, 2).contiguous().view(batch_size, -1, self.n_heads * self.d_v)
        return context


class TransformerEncoder(nn.Module):
    """
    Transformer编码器
    包含双层位置编码：词级别和句子级别
    """
    
    def __init__(
        self,
        vocab_size: int,
        embedding_dim: int = 300,
        d_model: int = 300,
        sentence_pos_dim: int = 100,
        dropout: float = 0.2,
        max_length: int = 500
    ):
        super().__init__()
        
        self.embedding_dim = embedding_dim
        self.d_model = d_model
        self.sentence_pos_dim = sentence_pos_dim
        
        # 词嵌入层
        self.embeddings = nn.Embedding(vocab_size, embedding_dim, padding_idx=0)
        
        # 词级别位置编码
        self.pos_encoder = PositionalEmbedding(embedding_dim)
        
        # 句子级别位置编码
        self.sentence_pos_embedding = nn.Parameter(
            torch.randn(max_length, sentence_pos_dim)  # [L, d_s] L为最大句子数
        )
        
        # 多头注意力
        self.attn_body = MultiHeadAttention(
            d_model=embedding_dim + sentence_pos_dim,  # 300 + 100 = 400
            n_heads=20,
            d_k=20,
            d_v=20
        )
        
        # Dropout层
        self.drop_layer = nn.Dropout(p=dropout)
        
        # 初始化参数
        self._init_weights()
    
    def _init_weights(self):
<<<<<<< HEAD
        """初始化权重 - 改进数值稳定性"""
        # 使用更保守的权重初始化
        nn.init.xavier_uniform_(self.word_embedding.weight, gain=0.1)
        self.word_embedding.weight.data[0].fill_(0)  # padding token
        
        # 为投影层使用更小的初始化
        nn.init.xavier_uniform_(self.input_projection.weight, gain=0.1)
        if self.input_projection.bias is not None:
            nn.init.constant_(self.input_projection.bias, 0)
        
        # 为Transformer层使用更保守的初始化
        for layer in self.layers:
            for module in layer.feed_forward.modules():
                if isinstance(module, nn.Linear):
                    nn.init.xavier_uniform_(module.weight, gain=0.1)
                    if module.bias is not None:
                        nn.init.constant_(module.bias, 0)
=======
        """初始化权重"""
        nn.init.xavier_uniform_(self.embeddings.weight)
        self.embeddings.weight.data[0].fill_(0)  # padding token
        nn.init.normal_(self.sentence_pos_embedding, 0, 0.1)
    
    def _create_sentence_positions(self, input_ids: torch.Tensor, max_sentence_length: int = 50) -> torch.Tensor:
        """
        创建句子位置索引
        简化实现：每max_sentence_length个词作为一个句子
        """
        batch_size, seq_len = input_ids.size()
        device = input_ids.device
        
        positions = []
        for i in range(seq_len):
            sentence_idx = min(i // max_sentence_length, self.sentence_pos_embedding.size(0) - 1)
            positions.append(sentence_idx)
        
        positions = torch.tensor(positions, device=device).unsqueeze(0).expand(batch_size, -1)
        return positions
>>>>>>> 7faba02d
    
    def forward(
        self,
        input_ids: torch.Tensor,
        attention_mask: Optional[torch.Tensor] = None,
        sentence_positions: Optional[torch.Tensor] = None
    ) -> torch.Tensor:
        """
        Args:
            input_ids: [batch_size, seq_len]
            attention_mask: [batch_size, seq_len]
            sentence_positions: [batch_size, seq_len] 句子位置索引
        
        Returns:
            encoder_outputs: [batch_size, seq_len, hidden_dim]
        """
        batch_size, seq_len = input_ids.size()
        
        # 词嵌入
        embeddings = self.embeddings(input_ids)  # [batch_size, seq_len, embedding_dim]
        
        # 词级别位置编码
        pos_encoding = self.pos_encoder(embeddings)  # [batch_size, seq_len, embedding_dim]
        embeddings = embeddings + pos_encoding
        
        # 句子级别位置编码
        if sentence_positions is None:
            sentence_positions = self._create_sentence_positions(input_ids)
        
        # 获取句子位置嵌入
        sentence_pos_emb = self.sentence_pos_embedding[sentence_positions]  # [batch_size, seq_len, sentence_pos_dim]
        
        # 拼接词嵌入和句子位置嵌入
        combined_emb = torch.cat([embeddings, sentence_pos_emb], dim=-1)  # [batch_size, seq_len, embedding_dim + sentence_pos_dim]
        
        # Dropout
        combined_emb = self.drop_layer(combined_emb)
        
        # 多头自注意力
        memory_bank = self.attn_body(combined_emb, combined_emb, combined_emb)
        memory_bank = self.drop_layer(memory_bank)
        
        return memory_bank<|MERGE_RESOLUTION|>--- conflicted
+++ resolved
@@ -128,25 +128,6 @@
         self._init_weights()
     
     def _init_weights(self):
-<<<<<<< HEAD
-        """初始化权重 - 改进数值稳定性"""
-        # 使用更保守的权重初始化
-        nn.init.xavier_uniform_(self.word_embedding.weight, gain=0.1)
-        self.word_embedding.weight.data[0].fill_(0)  # padding token
-        
-        # 为投影层使用更小的初始化
-        nn.init.xavier_uniform_(self.input_projection.weight, gain=0.1)
-        if self.input_projection.bias is not None:
-            nn.init.constant_(self.input_projection.bias, 0)
-        
-        # 为Transformer层使用更保守的初始化
-        for layer in self.layers:
-            for module in layer.feed_forward.modules():
-                if isinstance(module, nn.Linear):
-                    nn.init.xavier_uniform_(module.weight, gain=0.1)
-                    if module.bias is not None:
-                        nn.init.constant_(module.bias, 0)
-=======
         """初始化权重"""
         nn.init.xavier_uniform_(self.embeddings.weight)
         self.embeddings.weight.data[0].fill_(0)  # padding token
@@ -167,7 +148,6 @@
         
         positions = torch.tensor(positions, device=device).unsqueeze(0).expand(batch_size, -1)
         return positions
->>>>>>> 7faba02d
     
     def forward(
         self,
